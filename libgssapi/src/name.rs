use crate::{
    error::{Error, MajorFlags},
    util::{Buf, BufRef},
    oid::{Oid, NO_OID},
};
use libgssapi_sys::{
    gss_OID, gss_OID_desc, gss_canonicalize_name, gss_display_name, gss_duplicate_name,
    gss_import_name, gss_name_struct, gss_name_t, gss_release_name, gss_export_name,
    OM_uint32, GSS_S_COMPLETE, gss_localname,
};
use std::{ptr, fmt};

pub struct Name(gss_name_t);

unsafe impl Send for Name {}
unsafe impl Sync for Name {}

impl Drop for Name {
    fn drop(&mut self) {
        if !self.0.is_null() {
            let mut _minor = GSS_S_COMPLETE;
            let _major = unsafe {
                gss_release_name(
                    &mut _minor as *mut OM_uint32,
                    &mut self.0 as *mut gss_name_t,
                )
            };
        }
    }
}

impl fmt::Debug for Name {
    fn fmt(&self, f: &mut fmt::Formatter) -> Result<(), fmt::Error> {
        let mut minor = GSS_S_COMPLETE;
        let mut buf = Buf::empty();
        let mut oid = ptr::null_mut::<gss_OID_desc>();
        let major = unsafe {
            gss_display_name(
                &mut minor as *mut OM_uint32,
                self.to_c(),
                buf.to_c(),
                &mut oid as *mut gss_OID,
            )
        };
        if major == GSS_S_COMPLETE {
            write!(f, "{}", String::from_utf8_lossy(&*buf))
        } else {
            write!(f, "<name can't be displayed>")
        }
    }
}

impl fmt::Display for Name {
    fn fmt(&self, f: &mut fmt::Formatter) -> Result<(), fmt::Error> {
        fmt::Debug::fmt(self, f)
    }
}

impl Name {
    pub(crate) unsafe fn to_c(&self) -> gss_name_t {
        self.0
    }

    #[allow(dead_code)]
    pub(crate) unsafe fn from_c(ptr: gss_name_t) -> Self {
        Name(ptr)
    }
    
    /// parse the specified bytes as a gssapi name, with optional
    /// `kind` e.g. `GSS_NT_HOSTBASED_SERVICE` or
    /// `GSS_NT_KRB5_PRINCIPAL`.
    pub fn new(s: &[u8], kind: Option<&Oid>) -> Result<Self, Error> {
        let mut buf = BufRef::from(s);
        let mut minor = GSS_S_COMPLETE;
        let mut name = ptr::null_mut::<gss_name_struct>();
        let major = unsafe {
            gss_import_name(
                &mut minor as *mut OM_uint32,
                buf.to_c(),
                match kind {
                    None => ptr::null_mut::<gss_OID_desc>(),
                    Some(kind) => kind.to_c(),
                },
                &mut name as *mut gss_name_t,
            )
        };
        if major == GSS_S_COMPLETE {
            Ok(Name(name))
        } else {
            Err(Error {
                major: unsafe { MajorFlags::from_bits_unchecked(major) },
                minor
            })
        }
    }

    /// canonicalize a name for the specified mechanism (or the
    /// default mechanism if not specified). This makes a copy of the
    /// name.
    pub fn canonicalize(&self, mech: Option<&Oid>) -> Result<Self, Error> {
        let mut out = ptr::null_mut::<gss_name_struct>();
        let mut minor = GSS_S_COMPLETE;
        let major = unsafe {
            gss_canonicalize_name(
                &mut minor as *mut OM_uint32,
                self.to_c(),
                match mech {
                    None => ptr::null_mut::<gss_OID_desc>(),
                    Some(id) => id.to_c()
                },
                &mut out as *mut gss_name_t,
            )
        };
        if major == GSS_S_COMPLETE {
            Ok(Name(out))
        } else {
            Err(Error {
                major: unsafe { MajorFlags::from_bits_unchecked(major) },
                minor
            })
        }
    }

    /// Produce a contiguous string representation of a canonicalized
    /// name suitable for direct comparison. You must either use a
    /// canonical name, or call canonicalize before using this method.
    pub fn export(&self) -> Result<Buf, Error> {
        let mut out = Buf::empty();
        let mut minor = GSS_S_COMPLETE;
        let major = unsafe {
            gss_export_name(
                &mut minor as *mut OM_uint32,
                self.0,
                out.to_c()
            )
        };
        if major == GSS_S_COMPLETE {
            Ok(out)
        } else {
            Err(Error {
                major: unsafe { MajorFlags::from_bits_unchecked(major) },
                minor
            })
        }
    }

<<<<<<< HEAD
    // Calls gss_display_name. Unlike fmt::Debug::to_string, this returns an
    // error if the call is unsuccessful and doesn't handle utf-8 decoding.
    pub fn display_name(&self) -> Result<Buf, Error> {
        let mut out = Buf::empty();
        let mut minor = GSS_S_COMPLETE;
        let mut oid = ptr::null_mut::<gss_OID_desc>();
        let major = unsafe {
            gss_display_name(
                &mut minor as *mut OM_uint32,
                self.to_c(),
                out.to_c(),
                &mut oid as *mut gss_OID,
=======
    pub fn local_name(&self, mechs: Option<&Oid>) -> Result<Buf, Error> {
        let mut out = Buf::empty();
        let mut minor = GSS_S_COMPLETE;
        let major = unsafe {
            gss_localname(
                &mut minor as *mut OM_uint32,
                self.0,
                mechs.map_or(NO_OID, |o| o.to_c()),
                out.to_c()
>>>>>>> ccf616d7
            )
        };
        if major == GSS_S_COMPLETE {
            Ok(out)
        } else {
            Err(Error {
                major: unsafe { MajorFlags::from_bits_unchecked(major) },
                minor
            })
        }
    }

    /// Duplicate the name.
    pub fn duplicate(&self) -> Result<Self, Error> {
        let mut copy = ptr::null_mut::<gss_name_struct>();
        let mut minor = GSS_S_COMPLETE;
        let major = unsafe {
            gss_duplicate_name(
                &mut minor as *mut OM_uint32,
                self.to_c(),
                &mut copy as *mut gss_name_t,
            )
        };
        if major == GSS_S_COMPLETE {
            Ok(Name(copy))
        } else {
            Err(Error {
                major: unsafe { MajorFlags::from_bits_unchecked(major) },
                minor
            })
        }
    }
}<|MERGE_RESOLUTION|>--- conflicted
+++ resolved
@@ -144,7 +144,6 @@
         }
     }
 
-<<<<<<< HEAD
     // Calls gss_display_name. Unlike fmt::Debug::to_string, this returns an
     // error if the call is unsuccessful and doesn't handle utf-8 decoding.
     pub fn display_name(&self) -> Result<Buf, Error> {
@@ -157,7 +156,18 @@
                 self.to_c(),
                 out.to_c(),
                 &mut oid as *mut gss_OID,
-=======
+            )
+        };
+        if major == GSS_S_COMPLETE {
+            Ok(out)
+        } else {
+            Err(Error {
+                major: unsafe { MajorFlags::from_bits_unchecked(major) },
+                minor
+            })
+        }
+    }
+
     pub fn local_name(&self, mechs: Option<&Oid>) -> Result<Buf, Error> {
         let mut out = Buf::empty();
         let mut minor = GSS_S_COMPLETE;
@@ -167,7 +177,6 @@
                 self.0,
                 mechs.map_or(NO_OID, |o| o.to_c()),
                 out.to_c()
->>>>>>> ccf616d7
             )
         };
         if major == GSS_S_COMPLETE {
